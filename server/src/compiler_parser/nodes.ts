import {TokenObject, TokenReserved} from "../compiler_tokenizer/tokenObject";
import {TokenRange} from "./tokenRange";

export enum AccessModifier {
    Private = 'Private',
    Protected = 'Protected',
}

export enum TypeModifier {
    In = 'In',
    Out = 'Out',
    InOut = 'InOut',
}

export enum ReferenceModifier {
    At = 'At',
    AtConst = 'AtConst',
}

export interface EntityAttribute {
    readonly isShared: boolean,
    readonly isExternal: boolean,
    readonly isAbstract: boolean,
    readonly isFinal: boolean,
}

export interface FunctionAttribute {
    readonly isOverride: boolean,
    readonly isFinal: boolean,
    readonly isExplicit: boolean,
    readonly isProperty: boolean,
    readonly isDeleted: boolean,
    readonly isNoDiscard: boolean
}

export enum NodeName {
    NodeName = 'NodeName',
    Namespace = 'Namespace',
    Enum = 'Enum',
    Class = 'Class',
    TypeDef = 'TypeDef',
    Func = 'Func',
    Interface = 'Interface',
    Var = 'Var',
    Import = 'Import',
    FuncDef = 'FuncDef',
    VirtualProp = 'VirtualProp',
    Mixin = 'Mixin',
    IntfMethod = 'IntfMethod',
    StatBlock = 'StatBlock',
    ParamList = 'ParamList',
    TypeMod = 'TypeMod',
    Type = 'Type',
    InitList = 'InitList',
    Scope = 'Scope',
    DataType = 'DataType',
    PrimType = 'PrimType',
    FuncAttr = 'FuncAttr',
    Statement = 'Statement',
    Switch = 'Switch',
    Break = 'Break',
    For = 'For',
    ForEach = 'ForEach',
    ForEachVar = 'ForEachVar',
    While = 'While',
    DoWhile = 'DoWhile',
    If = 'If',
    Continue = 'Continue',
    ExprStat = 'ExprStat',
    Try = 'Try',
    Return = 'Return',
    Case = 'Case',
    Expr = 'Expr',
    ExprTerm = 'ExprTerm',
    ExprValue = 'ExprValue',
    ExprVoid = 'ExprVoid',
    ConstructCall = 'ConstructCall',
    ExprPreOp = 'ExprPreOp',
    ExprPostOp = 'ExprPostOp',
    Cast = 'Cast',
    Lambda = 'Lambda',
    Literal = 'Literal',
    FuncCall = 'FuncCall',
    VarAccess = 'VarAccess',
    ArgList = 'ArgList',
    Assign = 'Assign',
    Condition = 'Condition',
    ExprOp = 'ExprOp',
    BitOp = 'BitOp',
    MathOp = 'MathOp',
    CompOp = 'CompOp',
    LogicOp = 'LogicOp',
    AssignOp = 'AssignOp',
    Identifier = 'Identifier',
    Number = 'Number',
    String = 'String',
    Bits = 'Bits',
    Comment = 'Comment',
    Whitespace = 'Whitespace',
}

export interface NodesBase {
    readonly nodeName: NodeName;
    readonly nodeRange: TokenRange;
}

// SCRIPT        ::= {IMPORT | ENUM | TYPEDEF | CLASS | MIXIN | INTERFACE | FUNCDEF | VIRTPROP | VAR | FUNC | NAMESPACE | ';'}
export type NodeScript = NodeScriptMember[];

export type NodeScriptMember =
    NodeImport
    | NodeEnum
    | NodeTypeDef
    | NodeClass
    | NodeMixin
    | NodeInterface
    | NodeFuncDef
    | NodeVirtualProp
    | NodeVar
    | NodeFunc
    | NodeNamespace;

// NAMESPACE     ::= 'namespace' IDENTIFIER {'::' IDENTIFIER} '{' SCRIPT '}'
export interface NodeNamespace extends NodesBase {
    readonly nodeName: NodeName.Namespace
    readonly namespaceList: TokenObject[],
    readonly script: NodeScript
}

// ENUM          ::= {'shared' | 'external'} 'enum' IDENTIFIER (';' | ('{' IDENTIFIER ['=' EXPR] {',' IDENTIFIER ['=' EXPR]} '}'))
export interface NodeEnum extends NodesBase {
    readonly nodeName: NodeName.Enum;
    readonly scopeRange: TokenRange;
    readonly entity: EntityAttribute | undefined;
    readonly identifier: TokenObject;
    readonly memberList: ParsedEnumMember[];
    readonly enumType: TokenReserved;
}

export interface ParsedEnumMember {
    readonly identifier: TokenObject,
    readonly expr: NodeExpr | undefined
}

// CLASS         ::= {'shared' | 'abstract' | 'final' | 'external'} 'class' IDENTIFIER (';' | ([':' IDENTIFIER {',' IDENTIFIER}] '{' {VIRTPROP | FUNC | VAR | FUNCDEF} '}'))
export interface NodeClass extends NodesBase {
    readonly nodeName: NodeName.Class;
    readonly scopeRange: TokenRange;
    readonly metadata: TokenObject[][];
    readonly entity: EntityAttribute | undefined;
    readonly identifier: TokenObject;
    readonly typeTemplates: NodeType[] | undefined;
    readonly baseList: TokenObject[];
    readonly memberList: (NodeVirtualProp | NodeVar | NodeFunc | NodeFuncDef)[];
}

// TYPEDEF       ::= 'typedef' PRIMTYPE IDENTIFIER ';'
export interface NodeTypeDef extends NodesBase {
    readonly nodeName: NodeName.TypeDef;
    readonly type: TokenObject;
    readonly identifier: TokenObject;
}

// FUNC          ::= {'shared' | 'external'} ['private' | 'protected'] [((TYPE ['&']) | '~')] IDENTIFIER PARAMLIST ['const'] FUNCATTR (';' | STATBLOCK)
export interface NodeFunc extends NodesBase {
    readonly nodeName: NodeName.Func;
    readonly entity: EntityAttribute | undefined;
    readonly accessor: AccessModifier | undefined;
    readonly head: FuncHead;
    readonly identifier: TokenObject;
    readonly paramList: NodeParamList;
    readonly isConst: boolean;
    readonly funcAttr: FunctionAttribute | undefined;
    readonly statBlock: NodeStatBlock;
}

export interface FuncHeadReturnValue {
    readonly returnType: NodeType;
    readonly isRef: boolean;
}

export const funcHeadDestructor = Symbol();
export type FuncHeadDestructor = typeof funcHeadDestructor;

export const funcHeadConstructor = Symbol();
export type FuncHeadConstructor = typeof funcHeadConstructor;

export type FuncHead = FuncHeadReturnValue | FuncHeadDestructor | FuncHeadConstructor;

export function isFuncHeadReturnValue(head: FuncHead): head is FuncHeadReturnValue {
    return head !== funcHeadDestructor && head !== funcHeadConstructor;
}

// INTERFACE     ::= {'external' | 'shared'} 'interface' IDENTIFIER (';' | ([':' IDENTIFIER {',' IDENTIFIER}] '{' {VIRTPROP | INTFMTHD} '}'))
export interface NodeInterface extends NodesBase {
    readonly nodeName: NodeName.Interface;
    readonly entity: EntityAttribute | undefined;
    readonly identifier: TokenObject;
    readonly baseList: TokenObject[];
    readonly memberList: (NodeVirtualProp | NodeIntfMethod)[];
}

// VAR           ::= ['private'|'protected'] TYPE IDENTIFIER [( '=' (INITLIST | ASSIGN)) | ARGLIST] {',' IDENTIFIER [( '=' (INITLIST | ASSIGN)) | ARGLIST]} ';'
export interface NodeVar extends NodesBase {
    readonly nodeName: NodeName.Var
    readonly accessor: AccessModifier | undefined,
    readonly type: NodeType,
    readonly variables: ParsedVariableInit[];
}

export interface ParsedVariableInit {
    readonly identifier: TokenObject;
    readonly initializer: NodeInitList | NodeAssign | NodeArgList | undefined;
}

// IMPORT        ::= 'import' TYPE ['&'] IDENTIFIER PARAMLIST FUNCATTR 'from' STRING ';'
export interface NodeImport extends NodesBase {
    readonly nodeName: NodeName.Import;
    readonly type: NodeType;
    readonly isRef: boolean;
    readonly identifier: TokenObject;
    readonly paramList: NodeParamList;
    readonly funcAttr: FunctionAttribute | undefined;
    readonly path: TokenObject;
}

// FUNCDEF       ::= {'external' | 'shared'} 'funcdef' TYPE ['&'] IDENTIFIER PARAMLIST ';'
export interface NodeFuncDef extends NodesBase {
    readonly nodeName: NodeName.FuncDef;
    readonly entity: EntityAttribute | undefined;
    readonly returnType: NodeType;
    readonly isRef: boolean;
    readonly identifier: TokenObject;
    readonly paramList: NodeParamList;
}

// VIRTPROP      ::= ['private' | 'protected'] TYPE ['&'] IDENTIFIER '{' {('get' | 'set') ['const'] FUNCATTR (STATBLOCK | ';')} '}'
export interface NodeVirtualProp extends NodesBase {
    readonly nodeName: NodeName.VirtualProp
    readonly accessor: AccessModifier | undefined,
    readonly type: NodeType,
    readonly isRef: boolean,
    readonly identifier: TokenObject,
    readonly getter: ParsedGetterSetter | undefined,
    readonly setter: ParsedGetterSetter | undefined
}

export interface ParsedGetterSetter {
    readonly isConst: boolean,
    readonly funcAttr: FunctionAttribute | undefined,
    readonly statBlock: NodeStatBlock | undefined
}

// MIXIN         ::= 'mixin' CLASS
export interface NodeMixin extends NodesBase {
    readonly nodeName: NodeName.Mixin;
    readonly mixinClass: NodeClass;
}

// INTFMTHD      ::= TYPE ['&'] IDENTIFIER PARAMLIST ['const'] ';'
export interface NodeIntfMethod extends NodesBase {
    readonly nodeName: NodeName.IntfMethod;
    readonly returnType: NodeType;
    readonly isRef: boolean;
    readonly identifier: TokenObject;
    readonly paramList: NodeParamList;
    readonly isConst: boolean;
}

// STATBLOCK     ::= '{' {VAR | STATEMENT} '}'
export interface NodeStatBlock extends NodesBase {
    readonly nodeName: NodeName.StatBlock;
    readonly statementList: (NodeVar | NodeStatement)[];
}

// PARAMLIST     ::= '(' ['void' | (TYPE TYPEMOD [IDENTIFIER] ['=' [EXPR | 'void']] {',' TYPE TYPEMOD [IDENTIFIER] ['...' | ('=' [EXPR | 'void']])})] ')'
export type NodeParamList = ParsedTypeIdentifier[];

export interface ParsedTypeIdentifier {
    readonly type: NodeType,
    readonly modifier: TypeModifier | undefined,
    readonly identifier: TokenObject | undefined
<<<<<<< HEAD
    readonly defaultExpr: NodeExpr | NodeExprVoid | undefined
=======
    readonly defaultExpr: NodeExpr | undefined
    readonly isVariadic: boolean
>>>>>>> c8932993
}

// TYPEMOD       ::= ['&' ['in' | 'out' | 'inout']]

// TYPE          ::= ['const'] SCOPE DATATYPE ['<' TYPE {',' TYPE} '>'] { ('[' ']') | ('@' ['const']) }
export interface NodeType extends NodesBase {
    readonly nodeName: NodeName.Type
    readonly isConst: boolean,
    readonly scope: NodeScope | undefined,
    readonly dataType: NodeDataType,
    readonly typeTemplates: NodeType[],
    readonly isArray: boolean,
    readonly refModifier: ReferenceModifier | undefined,
}

// INITLIST      ::= '{' [ASSIGN | INITLIST] {',' [ASSIGN | INITLIST]} '}'
export interface NodeInitList extends NodesBase {
    readonly nodeName: NodeName.InitList;
    readonly initList: (NodeAssign | NodeInitList)[];
}

// SCOPE         ::= ['::'] {IDENTIFIER '::'} [IDENTIFIER ['<' TYPE {',' TYPE} '>'] '::']
export interface NodeScope extends NodesBase {
    readonly nodeName: NodeName.Scope
    readonly isGlobal: boolean,
    readonly scopeList: TokenObject[],
    readonly typeTemplates: NodeType[]
}

// DATATYPE      ::= (IDENTIFIER | PRIMTYPE | '?' | 'auto')
export interface NodeDataType extends NodesBase {
    readonly nodeName: NodeName.DataType;
    readonly identifier: TokenObject;
}

// PRIMTYPE      ::= 'void' | 'int' | 'int8' | 'int16' | 'int32' | 'int64' | 'uint' | 'uint8' | 'uint16' | 'uint32' | 'uint64' | 'float' | 'double' | 'bool'

// FUNCATTR      ::= {'override' | 'final' | 'explicit' | 'property'}

// STATEMENT     ::= (IF | FOR | FOREACH | WHILE | RETURN | STATBLOCK | BREAK | CONTINUE | DOWHILE | SWITCH | EXPRSTAT | TRY)
export type NodeStatement =
    NodeIf
    | NodeFor
    | NodeForEach
    | NodeWhile
    | NodeReturn
    | NodeStatBlock
    | NodeBreak
    | NodeContinue
    | NodeDoWhile
    | NodeSwitch
    | NodeExprStat
    | NodeTry;

// SWITCH        ::= 'switch' '(' ASSIGN ')' '{' {CASE} '}'
export interface NodeSwitch extends NodesBase {
    readonly nodeName: NodeName.Switch
    readonly assign: NodeAssign,
    readonly caseList: NodeCase[]
}

// BREAK         ::= 'break' ';'
export interface NodeBreak extends NodesBase {
    readonly nodeName: NodeName.Break;
}

// FOR           ::= 'for' '(' (VAR | EXPRSTAT) EXPRSTAT [ASSIGN {',' ASSIGN}] ')' STATEMENT
export interface NodeFor extends NodesBase {
    readonly nodeName: NodeName.For
    readonly initial: NodeVar | NodeExprStat,
    readonly condition: NodeExprStat | undefined
    readonly incrementList: NodeAssign[],
    readonly statement: NodeStatement | undefined
}

// like NodeVar but no initializer or modifier
export interface NodeForEachVar extends NodesBase {
    readonly nodeName: NodeName.ForEachVar
    readonly type: NodeType,
    readonly identifier: TokenObject;
}

// FOREACH       ::= 'foreach' '(' TYPE IDENTIFIER {',' TYPE INDENTIFIER} ':' ASSIGN ')' STATEMENT
export interface NodeForEach extends NodesBase {
    readonly nodeName: NodeName.ForEach
    readonly variables: NodeForEachVar[],
    readonly assign: NodeAssign | undefined,
    readonly statement: NodeStatement | undefined
}

// WHILE         ::= 'while' '(' ASSIGN ')' STATEMENT
export interface NodeWhile extends NodesBase {
    readonly nodeName: NodeName.While
    readonly assign: NodeAssign,
    readonly statement: NodeStatement | undefined
}

// DOWHILE       ::= 'do' STATEMENT 'while' '(' ASSIGN ')' ';'
export interface NodeDoWhile extends NodesBase {
    readonly nodeName: NodeName.DoWhile
    readonly statement: NodeStatement,
    readonly assign: NodeAssign | undefined
}

// IF            ::= 'if' '(' ASSIGN ')' STATEMENT ['else' STATEMENT]
export interface NodeIf extends NodesBase {
    readonly nodeName: NodeName.If
    readonly condition: NodeAssign,
    readonly thenStat: NodeStatement | undefined,
    readonly elseStat: NodeStatement | undefined
}

// CONTINUE      ::= 'continue' ';'
export interface NodeContinue extends NodesBase {
    readonly nodeName: NodeName.Continue;
}

// EXPRSTAT      ::= [ASSIGN] ';'
export interface NodeExprStat extends NodesBase {
    readonly nodeName: NodeName.ExprStat,
    readonly assign: NodeAssign | undefined
}

// TRY           ::= 'try' STATBLOCK 'catch' STATBLOCK
export interface NodeTry extends NodesBase {
    readonly nodeName: NodeName.Try;
    readonly tryBlock: NodeStatBlock,
    readonly catchBlock: NodeStatBlock | undefined
}

// RETURN        ::= 'return' [ASSIGN] ';'
export interface NodeReturn extends NodesBase {
    readonly nodeName: NodeName.Return;
    readonly assign: NodeAssign | undefined;
}

// CASE          ::= (('case' EXPR) | 'default') ':' {STATEMENT}
export interface NodeCase extends NodesBase {
    readonly nodeName: NodeName.Case
    readonly expr: NodeExpr | undefined,
    readonly statementList: NodeStatement[]
}

// EXPR          ::= EXPRTERM {EXPROP EXPRTERM}
export interface NodeExpr extends NodesBase {
    readonly nodeName: NodeName.Expr
    readonly head: NodeExprTerm,
    readonly tail: ParsedOpExpr | undefined
}

// EXPRVOID      ::= 'void'
export interface NodeExprVoid extends NodesBase {
    readonly nodeName: NodeName.ExprVoid
}

export interface ParsedOpExpr {
    readonly operator: TokenObject,
    readonly expression: NodeExpr
}

// EXPRTERM      ::= ([TYPE '='] INITLIST) | ({EXPRPREOP} EXPRVALUE {EXPRPOSTOP})
export type NodeExprTerm = NodeExprTerm1 | NodeExprTerm2;

// ([TYPE '='] INITLIST)
export interface NodeExprTerm1 extends NodesBase {
    readonly nodeName: NodeName.ExprTerm
    readonly exprTerm: 1
    readonly type: NodeType | undefined,
    readonly initList: NodeInitList
}

// ({EXPRPREOP} EXPRVALUE {EXPRPOSTOP})
export interface NodeExprTerm2 extends NodesBase {
    readonly nodeName: NodeName.ExprTerm
    readonly exprTerm: 2,
    readonly preOps: TokenObject[],
    readonly value: NodeExprValue,
    readonly postOps: NodeExprPostOp[]
}

// EXPRVALUE     ::= 'void' | CONSTRUCTCALL | FUNCCALL | VARACCESS | CAST | LITERAL | '(' ASSIGN ')' | LAMBDA
export type NodeExprValue =
    NodeConstructCall
    | NodeFuncCall
    | NodeVarAccess
    | NodeCast
    | NodeLiteral
    | NodeAssign
    | NodeLambda;

// CONSTRUCTCALL ::= TYPE ARGLIST
export interface NodeConstructCall extends NodesBase {
    readonly nodeName: NodeName.ConstructCall;
    readonly type: NodeType;
    readonly argList: NodeArgList;
}

// EXPRPREOP     ::= '-' | '+' | '!' | '++' | '--' | '~' | '@'

// EXPRPOSTOP    ::= ('.' (FUNCCALL | IDENTIFIER)) | ('[' [IDENTIFIER ':'] ASSIGN {',' [IDENTIFIER ':' ASSIGN} ']') | ARGLIST | '++' | '--'
export type NodeExprPostOp = NodeExprPostOp1 | NodeExprPostOp2 | NodeExprPostOp3 | NodeExprPostOp4;

// ('.' (FUNCCALL | IDENTIFIER))
export interface NodeExprPostOp1 extends NodesBase {
    readonly nodeName: NodeName.ExprPostOp;
    readonly postOp: 1;
    readonly member: NodeFuncCall | TokenObject | undefined;
}

export function isMemberMethodInPostOp(member: NodeFuncCall | TokenObject | undefined): member is NodeFuncCall {
    return member !== undefined && 'nodeName' in member;
}

// ('[' [IDENTIFIER ':'] ASSIGN {',' [IDENTIFIER ':' ASSIGN} ']')
export interface NodeExprPostOp2 extends NodesBase {
    readonly nodeName: NodeName.ExprPostOp;
    readonly postOp: 2;
    readonly indexingList: ParsedPostIndexing[];
}

export interface ParsedPostIndexing {
    readonly identifier: TokenObject | undefined,
    readonly assign: NodeAssign
}

// ARGLIST
export interface NodeExprPostOp3 extends NodesBase {
    readonly nodeName: NodeName.ExprPostOp;
    readonly postOp: 3;
    readonly args: NodeArgList;
}

// ++ | --
export interface NodeExprPostOp4 extends NodesBase {
    readonly nodeName: NodeName.ExprPostOp;
    readonly postOp: 4;
    readonly operator: '++' | '--';
}

// CAST          ::= 'cast' '<' TYPE '>' '(' ASSIGN ')'
export interface NodeCast extends NodesBase {
    readonly nodeName: NodeName.Cast;
    readonly type: NodeType;
    readonly assign: NodeAssign;
}

// LAMBDA        ::= 'function' '(' [[TYPE TYPEMOD] [IDENTIFIER] {',' [TYPE TYPEMOD] [IDENTIFIER]}] ')' STATBLOCK
export interface NodeLambda extends NodesBase {
    readonly nodeName: NodeName.Lambda;
    readonly paramList: ParsedLambdaParams[],
    readonly statBlock: NodeStatBlock | undefined
}

export interface ParsedLambdaParams {
    readonly type: NodeType | undefined,
    readonly typeMod: TypeModifier | undefined,
    readonly identifier: TokenObject | undefined
}

// LITERAL       ::= NUMBER | STRING | BITS | 'true' | 'false' | 'null'
export interface NodeLiteral extends NodesBase {
    readonly nodeName: NodeName.Literal;
    readonly value: TokenObject;
}

// FUNCCALL      ::= SCOPE IDENTIFIER ARGLIST
export interface NodeFuncCall extends NodesBase {
    readonly nodeName: NodeName.FuncCall
    readonly scope: NodeScope | undefined,
    readonly identifier: TokenObject,
    readonly argList: NodeArgList
}

// VARACCESS     ::= SCOPE IDENTIFIER
export interface NodeVarAccess extends NodesBase {
    readonly nodeName: NodeName.VarAccess;
    readonly scope: NodeScope | undefined;
    readonly identifier: TokenObject | undefined;
}

// ARGLIST       ::= '(' [IDENTIFIER ':'] ASSIGN {',' [IDENTIFIER ':'] ASSIGN} ')'
export interface NodeArgList extends NodesBase {
    readonly nodeName: NodeName.ArgList;
    readonly argList: ParsedArgument[];
}

export interface ParsedArgument {
    readonly identifier: TokenObject | undefined,
    readonly assign: NodeAssign
}

// ASSIGN        ::= CONDITION [ ASSIGNOP ASSIGN ]
export interface NodeAssign extends NodesBase {
    readonly nodeName: NodeName.Assign;
    readonly condition: NodeCondition;
    readonly tail: ParsedAssignTail | undefined;
}

export interface ParsedAssignTail {
    readonly operator: TokenObject,
    readonly assign: NodeAssign
}

// CONDITION     ::= EXPR ['?' ASSIGN ':' ASSIGN]
export interface NodeCondition extends NodesBase {
    readonly nodeName: NodeName.Condition
    readonly expr: NodeExpr,
    readonly ternary: ParsedTernary | undefined
}

export interface ParsedTernary {
    readonly trueAssign: NodeAssign,
    readonly falseAssign: NodeAssign
}<|MERGE_RESOLUTION|>--- conflicted
+++ resolved
@@ -280,12 +280,8 @@
     readonly type: NodeType,
     readonly modifier: TypeModifier | undefined,
     readonly identifier: TokenObject | undefined
-<<<<<<< HEAD
     readonly defaultExpr: NodeExpr | NodeExprVoid | undefined
-=======
-    readonly defaultExpr: NodeExpr | undefined
     readonly isVariadic: boolean
->>>>>>> c8932993
 }
 
 // TYPEMOD       ::= ['&' ['in' | 'out' | 'inout']]
